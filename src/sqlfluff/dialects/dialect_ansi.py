"""The core ANSI dialect.

This is the core SQL grammar. We'll probably extend this or make it pluggable
for other dialects. Here we encode the structure of the language.

There shouldn't be any underlying "machinery" here, that should all
be defined elsewhere.

A lot of the inspiration for this sql grammar is taken from the cockroach
labs full sql grammar. In particular their way for dividing up the expression
grammar. Check out their docs, they're awesome.
https://www.cockroachlabs.com/docs/stable/sql-grammar.html#select_stmt
"""

from ..parser import (BaseSegment, KeywordSegment, ReSegment, NamedSegment,
                      Sequence, GreedyUntil, StartsWith, ContainsOnly,
                      OneOf, Delimited, Bracketed, AnyNumberOf, Ref,
<<<<<<< HEAD
                      Anything, LambdaSegment, Indent, Dedent)
from .base import Dialect, LateBoundDialectObject
=======
                      Anything, LambdaSegment, Indent, Dedent, Nothing)
from .base import Dialect, LateBoundDialectObject, LateBoundDialectModule
>>>>>>> 60e09a5d
from .ansi_keywords import ansi_reserved_keywords, ansi_unreserved_keywords


ansi_dialect = Dialect('ansi')


ansi_dialect.set_lexer_struct([
    # name, type, pattern, kwargs
    ("whitespace", "regex", r"[\t ]+", dict(type='whitespace')),
    ("inline_comment", "regex", r"(--|#)[^\n]*", dict(is_comment=True, type='comment')),
    (
        "block_comment", "regex", r"\/\*([^\*]|\*(?!\/))*\*\/",
        dict(
            is_comment=True, type='comment',
            subdivide=dict(type='newline', name='newline', regex=r"\r\n|\n"),
            trim_post_subdivide=dict(type='whitespace', name='whitespace', regex=r"[\t ]+")
        )
    ),
    ("single_quote", "regex", r"'[^']*'", dict(is_code=True)),
    ("double_quote", "regex", r'"[^"]*"', dict(is_code=True)),
    ("back_quote", "regex", r"`[^`]*`", dict(is_code=True)),
    ("numeric_literal", "regex", r"([0-9]+(\.[0-9]+)?)", dict(is_code=True)),
    ("not_equal", "regex", r"!=|<>", dict(is_code=True)),
    ("greater_than_or_equal", "regex", r">=", dict(is_code=True)),
    ("less_than_or_equal", "regex", r"<=", dict(is_code=True)),
    ("newline", "regex", r"\r\n|\n", dict(type='newline')),
    ("casting_operator", "regex", r"::", dict(is_code=True)),
    ("concat_operator", "regex", r"\|\|", dict(is_code=True)),
    ("equals", "singleton", "=", dict(is_code=True)),
    ("greater_than", "singleton", ">", dict(is_code=True)),
    ("less_than", "singleton", "<", dict(is_code=True)),
    ("dot", "singleton", ".", dict(is_code=True)),
    ("comma", "singleton", ",", dict(is_code=True, type='comma')),
    ("plus", "singleton", "+", dict(is_code=True)),
    ("tilde", "singleton", "~", dict(is_code=True)),
    ("minus", "singleton", "-", dict(is_code=True)),
    ("divide", "singleton", "/", dict(is_code=True)),
    ("star", "singleton", "*", dict(is_code=True)),
    ("bracket_open", "singleton", "(", dict(is_code=True)),
    ("bracket_close", "singleton", ")", dict(is_code=True)),
    ("sq_bracket_open", "singleton", "[", dict(is_code=True)),
    ("sq_bracket_close", "singleton", "]", dict(is_code=True)),
    ("colon", "singleton", ":", dict(is_code=True)),
    ("semicolon", "singleton", ";", dict(is_code=True)),
    ("code", "regex", r"[0-9a-zA-Z_]*", dict(is_code=True))
])


# Set the datetime units
ansi_dialect.sets('datetime_units').update([
    'DAY', 'DAYOFYEAR', 'HOUR', 'MILLISECOND', 'MINUTE', 'MONTH',
    'QUARTER', 'SECOND', 'WEEK', 'WEEKDAY', 'YEAR'
])

# Set Keywords
ansi_dialect.sets('unreserved_keywords').update(
    [n.strip().upper() for n in ansi_unreserved_keywords.split('\n')]
)

ansi_dialect.sets('reserved_keywords').update(
    [n.strip().upper() for n in ansi_reserved_keywords.split('\n')]
)

ansi_dialect.add(
    # NB The NonCode Segment is not really for matching, mostly just for use as a terminator
    _NonCodeSegment=LambdaSegment.make(lambda x: not x.is_code, is_code=False, name='non_code'),
    # Real segments
    SemicolonSegment=KeywordSegment.make(';', name="semicolon"),
    ColonSegment=KeywordSegment.make(':', name="colon"),
    SliceSegment=KeywordSegment.make(':', name="slice"),
    StartBracketSegment=KeywordSegment.make('(', name='start_bracket', type='start_bracket'),
    EndBracketSegment=KeywordSegment.make(')', name='end_bracket', type='end_bracket'),
    StartSquareBracketSegment=KeywordSegment.make('[', name='start_square_bracket', type='start_square_bracket'),
    EndSquareBracketSegment=KeywordSegment.make(']', name='end_square_bracket', type='end_square_bracket'),
    CommaSegment=KeywordSegment.make(',', name='comma', type='comma'),
    DotSegment=KeywordSegment.make('.', name='dot', type='dot'),
    StarSegment=KeywordSegment.make('*', name='star'),
    TildeSegment=KeywordSegment.make('~', name='tilde'),
    CastOperatorKeywordSegment=KeywordSegment.make('::', name='casting_operator', type='casting_operator'),
    PlusSegment=KeywordSegment.make('+', name='plus', type='binary_operator'),
    MinusSegment=KeywordSegment.make('-', name='minus', type='binary_operator'),
    DivideSegment=KeywordSegment.make('/', name='divide', type='binary_operator'),
    MultiplySegment=KeywordSegment.make('*', name='multiply', type='binary_operator'),
    ConcatSegment=KeywordSegment.make('||', name='concatenate', type='binary_operator'),
    EqualsSegment=KeywordSegment.make('=', name='equals', type='comparison_operator'),
    GreaterThanSegment=KeywordSegment.make('>', name='greater_than', type='comparison_operator'),
    LessThanSegment=KeywordSegment.make('<', name='less_than', type='comparison_operator'),
    GreaterThanOrEqualToSegment=KeywordSegment.make('>=', name='greater_than_equal_to', type='comparison_operator'),
    LessThanOrEqualToSegment=KeywordSegment.make('<=', name='less_than_equal_to', type='comparison_operator'),
    NotEqualToSegment_a=KeywordSegment.make('!=', name='not_equal_to', type='comparison_operator'),
    NotEqualToSegment_b=KeywordSegment.make('<>', name='not_equal_to', type='comparison_operator'),
    # Keywords # TODO Check if ANSI compliant:
    NanKeywordSegment=KeywordSegment.make('nan'),
    OverwriteKeywordSegment=KeywordSegment.make('overwrite'),
    ValueKeywordSegment=KeywordSegment.make('value'),
    # The strange regex here it to make sure we don't accidentally match numeric literals. We
    # also use a regex to explicitly exclude disallowed keywords.
    NakedIdentifierSegment=LateBoundDialectObject(
        # Generate the anti template from the set of reserved keywords
        lambda dialect: ReSegment.make(
            r"[A-Z0-9_]*[A-Z][A-Z0-9_]*", name='identifier', type='naked_identifier',
            _anti_template=r"^(" + r'|'.join(dialect.sets('reserved_keywords')) + r")$")
    ),
    FunctionNameSegment=ReSegment.make(r"[A-Z][A-Z0-9_]*", name='function_name', type='function_name'),
    # Maybe data types should be more restrictive?
    DatatypeIdentifierSegment=ReSegment.make(r"[A-Z][A-Z0-9_]*", name='data_type_identifier', type='data_type_identifier'),
    # Ansi Intervals
    DatetimeUnitSegment=LateBoundDialectObject(
        lambda dialect: ReSegment.make(
            r"^(" + r"|".join(dialect.sets('datetime_units')) + r")$",
            name='date_part', type='date_part')
    ),
    QuotedIdentifierSegment=NamedSegment.make('double_quote', name='identifier', type='quoted_identifier'),
    QuotedLiteralSegment=NamedSegment.make('single_quote', name='literal', type='quoted_literal'),
    NumericLiteralSegment=NamedSegment.make('numeric_literal', name='literal', type='numeric_literal'),
    TrueSegment=KeywordSegment.make('true', name='true', type='boolean_literal'),
    FalseSegment=KeywordSegment.make('false', name='false', type='boolean_literal'),
    # We use a GRAMMAR here not a Segment. Otherwise we get an unecessary layer
    SingleIdentifierGrammar=OneOf(Ref('NakedIdentifierSegment'), Ref('QuotedIdentifierSegment')),
    BooleanLiteralGrammar=OneOf(Ref('TrueSegment'), Ref('FalseSegment')),
    # We specifically define a group of arithmetic operators to make it easier to override this
    # if some dialects have different available operators
    ArithmeticBinaryOperatorGrammar=OneOf(
        Ref('PlusSegment'), Ref('MinusSegment'), Ref('DivideSegment'), Ref('MultiplySegment')),
    StringBinaryOperatorGrammar=OneOf(
        Ref('ConcatSegment')),
    BooleanBinaryOperatorGrammar=OneOf(
        Ref('AndKeywordSegment'), Ref('OrKeywordSegment')),
    ComparisonOperatorGrammar=OneOf(
        Ref('EqualsSegment'), Ref('GreaterThanSegment'), Ref('LessThanSegment'),
        Ref('GreaterThanOrEqualToSegment'), Ref('LessThanOrEqualToSegment'),
        Ref('NotEqualToSegment_a'), Ref('NotEqualToSegment_b')),
    LiteralGrammar=OneOf(
        Ref('QuotedLiteralSegment'), Ref('NumericLiteralSegment'),
        Ref('BooleanLiteralGrammar'), Ref('QualifiedNumericLiteralSegment'),
        # NB: Null is included in the literals, because it is a keyword which
        # can otherwise be easily mistaken for an identifier.
        Ref('NullKeywordSegment')
    ),
    AndKeywordSegment=KeywordSegment.make('and', type='binary_operator'),
    OrKeywordSegment=KeywordSegment.make('or', type='binary_operator'),
    # This is a placeholder for other dialects.
    PreTableFunctionKeywordsGrammar=Nothing(),
)


@ansi_dialect.segment()
class IntervalExpressionSegment(BaseSegment):
    """An interval expression segment."""
    type = 'interval_expression'
    match_grammar = Sequence(
        Ref('IntervalKeywordSegment'),
        OneOf(
            # The Numeric Version
            Sequence(
                Ref('NumericLiteralSegment'),
                OneOf(
                    Ref('QuotedLiteralSegment'),
                    Ref('DatetimeUnitSegment')
                )
            ),
            # The String version
            Ref('QuotedLiteralSegment'),
        )
    )


@ansi_dialect.segment()
class DatatypeSegment(BaseSegment):
    """A data type segment."""
    type = 'data_type'
    match_grammar = Sequence(
        Ref('DatatypeIdentifierSegment'),
        Bracketed(
            OneOf(
                Delimited(
                    Ref('ExpressionSegment'),
                    delimiter=Ref('CommaSegment')
                ),
                # The brackets might be empty for some cases...
                optional=True
            ),
            # There may be no brackets for some data types
            optional=True
        )
    )


@ansi_dialect.segment()
class ColumnExpressionSegment(BaseSegment):
    """A reference to a column."""
    type = 'column_expression'
    match_grammar = OneOf(Ref('SingleIdentifierGrammar'), code_only=False)  # QuotedIdentifierSegment


@ansi_dialect.segment()
class ObjectReferenceSegment(BaseSegment):
    """A reference to an object."""
    type = 'object_reference'
    # match grammar (don't allow whitespace)
    match_grammar = Delimited(
        Ref('SingleIdentifierGrammar'),
        delimiter=OneOf(
            Ref('DotSegment'),
            Sequence(
                Ref('DotSegment')
            )
        ),
        terminator=OneOf(
            Ref('_NonCodeSegment'), Ref('CommaSegment'),
            Ref('CastOperatorKeywordSegment'), Ref('StartSquareBracketSegment'),
            Ref('StartBracketSegment'), Ref('ArithmeticBinaryOperatorGrammar'),
            Ref('StringBinaryOperatorGrammar'),
            Ref('ComparisonOperatorGrammar'), Ref('ColonSegment'),
            Ref('SemicolonSegment')
        ),
        code_only=False
    )


@ansi_dialect.segment()
class ArrayAccessorSegment(BaseSegment):
    """An array accessor e.g. [3:4]."""
    type = 'array_accessor'
    match_grammar = Bracketed(
        Anything(),
        # Use square brackets
        square=True
    )
    parse_grammar = Bracketed(
        Delimited(
            # We use the no-match version here so we get the correct
            # handling of the potential colon. We also use Delimited
            # so that we look for the colon FIRST, because we should
            # know to expect one and the parser gets confused otherwise.
            OneOf(
                Ref('NumericLiteralSegment'),
                Ref('ExpressionSegment_NoMatch')
            ),
            delimiter=Ref('SliceSegment')
        ),
        # Use square brackets
        square=True
    )


@ansi_dialect.segment()
class AliasedObjectReferenceSegment(BaseSegment):
    """A reference to an object with an `AS` clause."""
    type = 'object_reference'
    match_grammar = Sequence(Ref('ObjectReferenceSegment'), Ref('AliasExpressionSegment'))


@ansi_dialect.segment()
class AliasExpressionSegment(BaseSegment):
    """A reference to an object with an `AS` clause.

    The optional AS keyword allows both implicit and explicit aliasing.
    """
    type = 'alias_expression'
    match_grammar = Sequence(Ref('AsKeywordSegment', optional=True), Ref('SingleIdentifierGrammar'))


@ansi_dialect.segment()
class ShorthandCastSegment(BaseSegment):
    """A casting operation using '::'."""
    type = 'cast_expression'
    match_grammar = Sequence(
        Ref('CastOperatorKeywordSegment'),
        Ref('DatatypeSegment'),
        code_only=False
    )


@ansi_dialect.segment()
class QualifiedNumericLiteralSegment(BaseSegment):
    """A numeric literal with a + or - sign preceeding.

    The qualified numeric literal is a compound of a raw
    literal and a plus/minus sign. We do it this way rather
    than at the lexing step because the lexer doesn't deal
    well with ambiguity.
    """

    type = 'numeric_literal'
    match_grammar = Sequence(
        OneOf(Ref('PlusSegment'), Ref('MinusSegment')),
        Ref('NumericLiteralSegment'),
        code_only=False)


ansi_dialect.add(
    # FunctionContentsExpressionGrammar intended as a hook to override
    # in other dialects
    FunctionContentsExpressionGrammar=Ref('ExpressionSegment'),
    FunctionContentsGrammar=OneOf(
        # A Cast-like function
        Sequence(
            Ref('ExpressionSegment'),
            Ref('AsKeywordSegment'),
            Ref('DatatypeSegment')
        ),
        # An extract-like function
        Sequence(
            Ref('DatetimeUnitSegment'),
            Ref('FromKeywordSegment'),
            Ref('ExpressionSegment')
        ),
        Sequence(
            # Allow an optional distinct keyword here.
            Ref('DistinctKeywordSegment', optional=True),
            OneOf(
                # Most functions will be using the delimited route
                # but for COUNT(*) or similar we allow the star segment
                # here.
                Ref('StarSegment'),
                Delimited(
                    Ref('FunctionContentsExpressionGrammar'),
                    delimiter=Ref('CommaSegment')
                ),
            ),
        )
    )
)


@ansi_dialect.segment()
class FunctionSegment(BaseSegment):
    """A scalar or aggregate function.

    Maybe in the future we should distinguish between
    aggregate functions and other functions. For now
    we treat them the same because they look the same
    for our purposes.
    """
    type = 'function'
    match_grammar = Sequence(
        Sequence(
            Ref('FunctionNameSegment'),
            Bracketed(
                Anything(optional=True)
            ),
        ),
        Sequence(
            Ref('OverKeywordSegment'),
            Bracketed(
                Anything(optional=True)
            ),
            optional=True
        )
    )
    parse_grammar = Sequence(
        Sequence(
            Ref('FunctionNameSegment'),
            Bracketed(
                Ref(
                    'FunctionContentsGrammar',
                    # The brackets might be empty for some functions...
                    optional=True)
            ),
        ),
        # Optional suffix for window functions.
        # TODO: Should this be in a different dialect?
        Sequence(
            Ref('OverKeywordSegment'),
            Bracketed(
                Sequence(
                    Ref('PartitionClauseSegment', optional=True),
                    Ref('OrderByClauseSegment', optional=True),
                    Ref('FrameClauseSegment', optional=True)
                )
            ),
            optional=True
        )
    )


@ansi_dialect.segment()
class PartitionClauseSegment(BaseSegment):
    """A `PARTITION BY` for window functions."""
    type = 'partitionby_clause'
    match_grammar = StartsWith(
        Ref('PartitionKeywordSegment'),
        terminator=OneOf(
            Ref('OrderKeywordSegment'),
            Ref('RowsKeywordSegment')
        )
    )
    parse_grammar = Sequence(
        Ref('PartitionKeywordSegment'),
        Ref('ByKeywordSegment'),
        Indent,
        Delimited(
            Ref('ExpressionSegment'),
            delimiter=Ref('CommaSegment')
        ),
        Dedent,
    )


@ansi_dialect.segment()
class FrameClauseSegment(BaseSegment):
    """A frame clause for window functions."""
    type = 'frame_clause'
    match_grammar = StartsWith(
        Ref('RowsKeywordSegment')
    )
    # TODO: Expand a parse statement here properly to actually
    # parse rather than assuming that it's good.
    # parse_grammar = Sequence(
    #    Ref('RowsKeywordSegment'),
    #    ...
    # )


@ansi_dialect.segment()
class TableExpressionSegment(BaseSegment):
    """A table expression."""
    type = 'table_expression'
    match_grammar = Sequence(
        Ref('PreTableFunctionKeywordsGrammar', optional=True),
        OneOf(
            # Functions allowed here for table expressions.
            # Perhaps this should just be in a dialect, but
            # it seems sensible here for now.
            Ref('FunctionSegment'),
            Ref('ObjectReferenceSegment'),
            # Nested Selects
            Bracketed(
                OneOf(
                    Ref('SetExpressionSegment'),
                    Ref('SelectStatementSegment')
                ),
                Ref('WithCompoundStatementSegment')
            ),
            # Values clause?
        ),
        Ref('AliasExpressionSegment', optional=True),
        Sequence(
            Ref('WithKeywordSegment'),
            Ref('OffsetKeywordSegment'),
            Ref('AsKeywordSegment'),
            Ref('SingleIdentifierGrammar'),
            optional=True
        ),
    )


@ansi_dialect.segment()
class SelectTargetElementSegment(BaseSegment):
    """An element in the targets of a select statement."""
    type = 'select_target_element'
    # Important to split elements before parsing, otherwise debugging is really hard.
    match_grammar = GreedyUntil(Ref('CommaSegment'))
    parse_grammar = OneOf(
        # *, blah.*, blah.blah.*, etc.
        Sequence(
            AnyNumberOf(
                Sequence(
                    Ref('SingleIdentifierGrammar'),
                    Ref('DotSegment'),
                    code_only=True
                )
            ),
            Ref('StarSegment'), code_only=False
        ),
        Sequence(
            OneOf(
                Ref('LiteralGrammar'),
                Ref('FunctionSegment'),
                Ref('IntervalExpressionSegment'),
                Ref('ObjectReferenceSegment')
            ),
            Ref('AliasExpressionSegment', optional=True)
        ),
        Sequence(
            OneOf(
                # We use the unbound version here, so that we can optionally
                # have space for our Alias at the end. This is potentially
                # very slow. There's probably a better way for this, but
                # it's not obvious what that is right now.
                Ref('ExpressionSegment_NoMatch'),
            ),
            Ref('AliasExpressionSegment', optional=True)
        ),
    )


@ansi_dialect.segment()
class SelectClauseSegment(BaseSegment):
    """A group of elements in a select target statement."""
    type = 'select_clause'
    match_grammar = GreedyUntil(
        OneOf(
            Ref('FromKeywordSegment'),
            Ref('LimitKeywordSegment')
        )
    )
    # We should edit the parse grammar to deal with DISTINCT, ALL or similar
    parse_grammar = Sequence(
        Ref('SelectKeywordSegment'),
        OneOf(
            Ref('DistinctKeywordSegment'),
            Ref('AllKeywordSegment'),
            optional=True
        ),
        Indent,
        Delimited(
            Ref('SelectTargetElementSegment'),
            delimiter=Ref('CommaSegment')
        ),
        Dedent
    )


@ansi_dialect.segment()
class JoinClauseSegment(BaseSegment):
    """Any number of join clauses, including the `JOIN` keyword."""
    type = 'join_clause'
    match_grammar = Sequence(
        # NB These qualifiers are optional
        AnyNumberOf(
            Ref('FullKeywordSegment'),
            Ref('InnerKeywordSegment'),
            Ref('LeftKeywordSegment'),
            Ref('CrossKeywordSegment'),
            max_times=1,
            optional=True
        ),
        Ref('OuterKeywordSegment', optional=True),
        Ref('JoinKeywordSegment'),
        Indent,
        Ref('TableExpressionSegment'),
        # NB: this is optional
        AnyNumberOf(
            # ON clause
            Sequence(
                Ref('OnKeywordSegment'),
                Indent,
                OneOf(
                    Ref('ExpressionSegment'),
                    Bracketed(Ref('ExpressionSegment'))
                ),
                Dedent
            ),
            # USING clause
            Sequence(
                Ref('UsingKeywordSegment'),
                Indent,
                Bracketed(
                    Delimited(
                        Ref('SingleIdentifierGrammar'),
                        delimiter=Ref('CommaSegment')
                    )
                ),
                Dedent
            ),
            # Unqualified joins *are* allowed. They just might not
            # be a good idea.
            min_times=0
        ),
        Dedent
    )


@ansi_dialect.segment()
class FromClauseSegment(BaseSegment):
    """A `FROM` clause like in `SELECT`."""
    type = 'from_clause'
    match_grammar = StartsWith(
        Ref('FromKeywordSegment'),
        terminator=OneOf(
            Ref('WhereKeywordSegment'),
            Ref('LimitKeywordSegment'),
            Ref('GroupKeywordSegment'),
            Ref('OrderKeywordSegment'),
            Ref('HavingKeywordSegment')
        )
    )
    parse_grammar = Sequence(
        Ref('FromKeywordSegment'),
        Indent,
        Delimited(
            # Optional old school delimited joins
            Ref('TableExpressionSegment'),
            delimiter=Ref('CommaSegment'),
            terminator=OneOf(
                Ref('JoinKeywordSegment'),
                Ref('CrossKeywordSegment'),
                Ref('InnerKeywordSegment'),
                Ref('LeftKeywordSegment'),
                Ref('FullKeywordSegment')
            )
        ),
        # NB: The JOIN clause is *part of* the FROM clause
        # and so should be on a sub-indent of it. That isn't
        # common practice however, so for now it will be assumed
        # to be on the same level as the FROM clause. To change
        # this behaviour, set the `indented_joins` config value
        # to True.
        Dedent.when(indented_joins=False),
        AnyNumberOf(
            Ref('JoinClauseSegment'),
            optional=True
        ),
        Dedent.when(indented_joins=True)
    )


@ansi_dialect.segment()
class CaseExpressionSegment(BaseSegment):
    """A `CASE WHEN` clause."""
    type = 'case_expression'
    # This method of matching doesn't work with nested case statements.
    # TODO: Develop something more powerful for this.
    # match_grammar = StartsWith(
    #     Ref('CaseKeywordSegment'),
    #     terminator=Ref('EndKeywordSegment'),
    #     include_terminator=True
    # )
    match_grammar = Sequence(
        Ref('CaseKeywordSegment'),
        Indent,
        AnyNumberOf(
            Sequence(
                # We use the unbound version of Expression here, so that we
                # deal with potentially nested case statements where the
                # parsing gets confused by which WHERE and END goes with
                # which CASE. TODO: Come up with a better solution for this.
                Ref('WhenKeywordSegment'),
                Indent,
                Ref('ExpressionSegment_NoMatch'),
                Ref('ThenKeywordSegment'),
                Ref('ExpressionSegment_NoMatch'),
                Dedent
            )
        ),
        Sequence(
            Ref('ElseKeywordSegment'),
            Indent,
            Ref('ExpressionSegment_NoMatch'),
            Dedent,
            optional=True
        ),
        Dedent,
        Ref('EndKeywordSegment')
    )


ansi_dialect.add(
    Expression_A_Grammar=Sequence(
        OneOf(
            Ref('Expression_C_Grammar'),
            Sequence(
                OneOf(
                    Ref('PlusSegment'),
                    Ref('MinusSegment'),
                    Ref('TildeSegment'),
                    Ref('NotKeywordSegment')
                ),
                Ref('Expression_A_Grammar')
            )
        ),
        AnyNumberOf(
            OneOf(
                Sequence(
                    OneOf(
                        Ref('ArithmeticBinaryOperatorGrammar'),
                        Ref('StringBinaryOperatorGrammar'),
                        Ref('ComparisonOperatorGrammar'),
                        Ref('BooleanBinaryOperatorGrammar'),
                        Sequence(
                            Ref('NotKeywordSegment', optional=True),
                            OneOf(
                                Ref('LikeKeywordSegment'),
                                Ref('RlikeKeywordSegment'),
                                Ref('IlikeKeywordSegment')
                            )
                        )
                        # We need to add a lot more here...
                    ),
                    Ref('Expression_A_Grammar')
                ),
                Sequence(
                    Ref('NotKeywordSegment', optional=True),
                    Ref('InKeywordSegment'),
                    Bracketed(
                        OneOf(
                            Delimited(
                                Ref('LiteralGrammar'),
                                Ref('IntervalExpressionSegment'),
                                delimiter=Ref('CommaSegment')
                            ),
                            Ref('SelectStatementSegment')
                        )
                    )
                ),
                Sequence(
                    Ref('IsKeywordSegment'),
                    Ref('NotKeywordSegment', optional=True),
                    OneOf(
                        Ref('NullKeywordSegment'),
                        Ref('NanKeywordSegment'),
                        # TODO: True and False might not be allowed here in some
                        # dialects (e.g. snowflake) so we should probably
                        # revisit this at some point. Perhaps abstract this clause
                        # into an "is-statement grammar", which could be overridden.
                        Ref('BooleanLiteralGrammar')
                    )
                ),
                Sequence(
                    Ref('NotKeywordSegment', optional=True),
                    Ref('BetweenKeywordSegment'),
                    Ref('Expression_C_Grammar'),
                    Ref('AndKeywordSegment'),
                    Ref('Expression_C_Grammar')
                )
            )
        )
    ),
    Expression_B_Grammar=None,  # TODO
    Expression_C_Grammar=OneOf(
        Ref('Expression_D_Grammar'),
        Ref('CaseExpressionSegment'),
        Sequence(
            Ref('ExistsKeywordSegment'),
            Ref('SelectStatementSegment')
        )
    ),
    Expression_D_Grammar=Sequence(
        OneOf(
            Ref('FunctionSegment'),
            Bracketed(
                Ref('Expression_A_Grammar')
            ),
            Bracketed(
                Ref('SelectStatementSegment')
            ),
            # Allow potential select statement without brackets
            Ref('SelectStatementSegment'),
            Ref('LiteralGrammar'),
            Ref('IntervalExpressionSegment'),
            Ref('ObjectReferenceSegment'),
            Ref('DatatypeIdentifierSegment')
        ),
        Ref('Accessor_Grammar', optional=True),
        Ref('ShorthandCastSegment', optional=True),
        code_only=False
    ),
    Accessor_Grammar=AnyNumberOf(
        Ref('ArrayAccessorSegment')
    )
)


@ansi_dialect.segment()
class ExpressionSegment(BaseSegment):
    """A expression, either arithmetic or boolean.

    NB: This is potentially VERY recursive and
    mostly uses the grammars above.
    """
    type = 'expression'
    match_grammar = GreedyUntil(
        Ref('CommaSegment'),
        Ref('AsKeywordSegment'),
        Ref('AscKeywordSegment'),
        Ref('DescKeywordSegment'),
        Ref('InnerKeywordSegment'),
        Ref('LeftKeywordSegment'),
        Ref('CrossKeywordSegment'),
        Ref('JoinKeywordSegment'),
        Ref('WhereKeywordSegment'),
        Ref('GroupKeywordSegment'),
        Ref('OrderKeywordSegment'),
    )
    parse_grammar = Ref('Expression_A_Grammar')


@ansi_dialect.segment()
class ExpressionSegment_NoMatch(ExpressionSegment):
    """A expression, either arithmetic or boolean.

    NB: This is potentially VERY recursive and
    mostly uses the grammars above. This version
    also doesn't bound itself first, and so is potentially
    VERY SLOW. I don't really like this solution.

    The purpose of this particular version of the segment
    is so that we can make sure we don't swallow a potential
    alias following the epxression. The other expression
    segments are more efficient but potentially parse
    alias expressions incorrectly if no AS keyword is used.
    """
    match_grammar = Ref('Expression_A_Grammar')
    parse_grammar = None


@ansi_dialect.segment()
class ExpressionSegment_TermWhenElse(ExpressionSegment):
    """Expression terminated by WHEN, END or ELSE."""
    match_grammar = GreedyUntil(
        Ref('WhenKeywordSegment'),
        Ref('ElseKeywordSegment'),
        Ref('EndKeywordSegment')
    )


@ansi_dialect.segment()
class ExpressionSegment_TermThen(ExpressionSegment):
    """Expression terminated by THEN."""
    match_grammar = GreedyUntil(Ref('ThenKeywordSegment'))


@ansi_dialect.segment()
class ExpressionSegment_TermEnd(ExpressionSegment):
    """Expression terminated by END."""
    match_grammar = GreedyUntil(Ref('EndKeywordSegment'))


@ansi_dialect.segment()
class WhereClauseSegment(BaseSegment):
    """A `WHERE` clause like in `SELECT` or `INSERT`."""
    type = 'where_clause'
    match_grammar = StartsWith(
        Ref('WhereKeywordSegment'),
        terminator=OneOf(
            Ref('LimitKeywordSegment'),
            Ref('GroupKeywordSegment'),
            Ref('OrderKeywordSegment'),
            Ref('HavingKeywordSegment')
        )
    )
    parse_grammar = Sequence(
        Ref('WhereKeywordSegment'),
        Indent,
        Ref('ExpressionSegment'),
        Dedent
    )


@ansi_dialect.segment()
class OrderByClauseSegment(BaseSegment):
    """A `ORDER BY` clause like in `SELECT`."""
    type = 'orderby_clause'
    match_grammar = StartsWith(
        Ref('OrderKeywordSegment'),
        terminator=OneOf(
            Ref('LimitKeywordSegment'),
            Ref('HavingKeywordSegment'),
            # For window functions
            Ref('RowsKeywordSegment')
        )
    )
    parse_grammar = Sequence(
        Ref('OrderKeywordSegment'),
        Ref('ByKeywordSegment'),
        Indent,
        Delimited(
            Sequence(
                OneOf(
                    Ref('ObjectReferenceSegment'),
                    # Can `ORDER BY 1`
                    Ref('NumericLiteralSegment'),
                    # Can order by an expression
                    Ref('ExpressionSegment')
                ),
                OneOf(
                    Ref('AscKeywordSegment'),
                    Ref('DescKeywordSegment'),
                    optional=True
                ),
            ),
            delimiter=Ref('CommaSegment'),
            terminator=Ref('LimitKeywordSegment')
        ),
        Dedent
    )


@ansi_dialect.segment()
class GroupByClauseSegment(BaseSegment):
    """A `GROUP BY` clause like in `SELECT`."""
    type = 'groupby_clause'
    match_grammar = StartsWith(
        Sequence(
            Ref('GroupKeywordSegment'),
            Ref('ByKeywordSegment')
        ),
        terminator=OneOf(
            Ref('OrderKeywordSegment'),
            Ref('LimitKeywordSegment'),
            Ref('HavingKeywordSegment')
        )
    )
    parse_grammar = Sequence(
        Ref('GroupKeywordSegment'),
        Ref('ByKeywordSegment'),
        Indent,
        Delimited(
            OneOf(
                Ref('ObjectReferenceSegment'),
                # Can `GROUP BY 1`
                Ref('NumericLiteralSegment')
            ),
            delimiter=Ref('CommaSegment'),
            terminator=OneOf(
                Ref('OrderKeywordSegment'),
                Ref('LimitKeywordSegment'),
                Ref('HavingKeywordSegment')
            )
        ),
        Dedent
    )


@ansi_dialect.segment()
class HavingClauseSegment(BaseSegment):
    """A `HAVING` clause like in `SELECT`."""
    type = 'having_clause'
    match_grammar = StartsWith(
        Ref('HavingKeywordSegment'),
        terminator=OneOf(
            Ref('OrderKeywordSegment'),
            Ref('LimitKeywordSegment')
        )
    )
    parse_grammar = Sequence(
        Ref('HavingKeywordSegment'),
        Indent,
        OneOf(
            Bracketed(
                Ref('ExpressionSegment'),
            ),
            Ref('ExpressionSegment')
        ),
        Dedent
    )


@ansi_dialect.segment()
class LimitClauseSegment(BaseSegment):
    """A `LIMIT` clause like in `SELECT`."""
    type = 'limit_clause'
    match_grammar = Sequence(
        Ref('LimitKeywordSegment'),
        Ref('NumericLiteralSegment')
    )


@ansi_dialect.segment()
class ValuesClauseSegment(BaseSegment):
    """A `VALUES` clause like in `INSERT`."""
    type = 'values_clause'
    match_grammar = Sequence(
        OneOf(
            Ref('ValueKeywordSegment'),
            Ref('ValuesKeywordSegment')
        ),
        Delimited(
            Bracketed(
                Delimited(
                    Ref('LiteralGrammar'),
                    Ref('IntervalExpressionSegment'),
                    delimiter=Ref('CommaSegment')
                )
            ),
            delimiter=Ref('CommaSegment')
        )
    )


@ansi_dialect.segment()
class SelectStatementSegment(BaseSegment):
    """A `SELECT` statement."""
    type = 'select_statement'
    # match grammar. This one makes sense in the context of knowing that it's
    # definitely a statement, we just don't know what type yet.
    match_grammar = StartsWith(Ref('SelectKeywordSegment'))
    parse_grammar = Sequence(
        Ref('SelectClauseSegment'),
        Ref('FromClauseSegment', optional=True),
        Ref('WhereClauseSegment', optional=True),
        Ref('GroupByClauseSegment', optional=True),
        Ref('HavingClauseSegment', optional=True),
        Ref('OrderByClauseSegment', optional=True),
        Ref('LimitClauseSegment', optional=True),
        # GreedyUntil(KeywordSegment.make('limit'), optional=True)
    )


@ansi_dialect.segment()
class WithCompoundStatementSegment(BaseSegment):
    """A `SELECT` statement preceeded by a selection of `WITH` clauses."""
    type = 'with_compound_statement'
    # match grammar
    match_grammar = StartsWith(Ref('WithKeywordSegment'))
    parse_grammar = Sequence(
        Ref('WithKeywordSegment'),
        Delimited(
            Sequence(
                Ref('ObjectReferenceSegment'),
                Ref('AsKeywordSegment'),
                Bracketed(
                    OneOf(
                        Ref('SetExpressionSegment'),
                        Ref('SelectStatementSegment')
                    )
                )
            ),
            delimiter=Ref('CommaSegment'),
            terminator=Ref('SelectKeywordSegment')
        ),
        Ref('SelectStatementSegment')
    )


@ansi_dialect.segment()
class SetOperatorSegment(BaseSegment):
    """A set operator such as Union, Minus, Exept or Intersect."""
    type = 'set_operator'
    match_grammar = OneOf(
        Sequence(
            Ref('UnionKeywordSegment'),
            OneOf(
                Ref('DistinctKeywordSegment'),
                Ref('AllKeywordSegment'),
                optional=True
            )
        ),
        Ref('IntersectKeywordSegment'),
        Ref('ExceptKeywordSegment'),
        Ref('MinusKeywordSegment')
    )


@ansi_dialect.segment()
class SetExpressionSegment(BaseSegment):
    """A set expression with either Union, Minus, Exept or Intersect."""
    type = 'set_expression'
    # match grammar
    match_grammar = Delimited(
        OneOf(
            Ref('SelectStatementSegment'),
            Ref('ValuesClauseSegment'),
            Ref('WithCompoundStatementSegment')
        ),
        delimiter=Ref('SetOperatorSegment'),
        min_delimiters=1
    )


@ansi_dialect.segment()
class InsertStatementSegment(BaseSegment):
    """A `INSERT` statement."""
    type = 'insert_statement'
    match_grammar = StartsWith(Ref('InsertKeywordSegment'))
    parse_grammar = Sequence(
        Ref('InsertKeywordSegment'),
        Ref('OverwriteKeywordSegment', optional=True),  # Maybe this is just snowflake?
        Ref('IntoKeywordSegment', optional=True),
        Ref('ObjectReferenceSegment'),
        Bracketed(Delimited(Ref('ObjectReferenceSegment'), delimiter=Ref('CommaSegment')), optional=True),
        OneOf(
            Ref('SelectStatementSegment'),
            Ref('ValuesClauseSegment'),
            Ref('WithCompoundStatementSegment')
        )
    )


@ansi_dialect.segment()
class EmptyStatementSegment(BaseSegment):
    """A placeholder for a statement containing nothing but whitespace and comments."""
    type = 'empty_statement'
    grammar = ContainsOnly('comment', 'newline')
    # TODO: At some point - we should lint that these are only
    # allowed at the END - otherwise it's probably a parsing error


@ansi_dialect.segment()
class TransactionStatementSegment(BaseSegment):
    """A `COMMIT` or `ROLLBACK` statement."""
    type = 'transaction_statement'
    match_grammar = OneOf(
        # COMMIT [ WORK ] [ AND [ NO ] CHAIN ]
        Sequence(
            Ref('CommitKeywordSegment'),
            Ref('WorkKeywordSegment', optional=True),
            Sequence(
                Ref('AndKeywordSegment'),
                Ref('NoKeywordSegment', optional=True),
                Ref('ChainKeywordSegment'),
                optional=True
            )
        ),
        # NOTE: "TO SAVEPOINT" is not yet supported
        # ROLLBACK [ WORK ] [ AND [ NO ] CHAIN ]
        Sequence(
            Ref('RollbackKeywordSegment'),
            Ref('WorkKeywordSegment', optional=True),
            Sequence(
                Ref('AndKeywordSegment'),
                Ref('NoKeywordSegment', optional=True),
                Ref('ChainKeywordSegment'),
                optional=True
            )
        ),
    )


@ansi_dialect.segment()
class ColumnOptionSegment(BaseSegment):
    """A column option; each CREATE TABLE column can have 0 or more."""
    type = 'column_constraint'
    # Column constraint from
    # https://www.postgresql.org/docs/12/sql-createtable.html
    match_grammar = Sequence(
        Sequence(
            Ref('ConstraintKeywordSegment'),
            Ref('ObjectReferenceSegment'),  # Constraint name
            optional=True
        ),
        OneOf(
            Sequence(  # NOT NULL or NULL
                Ref('NotKeywordSegment', optional=True),
                Ref('NullKeywordSegment')
            ),
            Sequence(  # DEFAULT <value>
                Ref('DefaultKeywordSegment'),
                Ref('LiteralGrammar'),
                # ?? Ref('IntervalExpressionSegment')
            ),
            Sequence(  # PRIMARY KEY
                Ref('PrimaryKeywordSegment'),
                Ref('KeyKeywordSegment'),
            ),
            Ref('UniqueKeywordSegment'),  # UNIQUE
            Ref('Auto_incrementKeywordSegment'),  # AUTO_INCREMENT (MySQL)
            Sequence(  # REFERENCES reftable [ ( refcolumn) ]
                Ref('ReferencesKeywordSegment'),
                Ref('ObjectReferenceSegment'),
                Bracketed(  # Foreign columns making up FOREIGN KEY constraint
                    Delimited(
                        Ref('ObjectReferenceSegment'),
                        delimiter=Ref('CommaSegment')
                    ),
                    optional=True
                ),
            ),
            Sequence(  # [COMMENT 'string'] (MySQL)
                Ref('CommentKeywordSegment'),
                Ref('QuotedLiteralSegment'),
            ),
        ),
    )


@ansi_dialect.segment()
class ColumnDefinitionSegment(BaseSegment):
    """A column definition, e.g. for CREATE TABLE or ALTER TABLE."""
    type = 'column_definition'
    match_grammar = Sequence(
        Ref('ObjectReferenceSegment'),  # Column name
        Ref('DatatypeSegment'),  # Column type
        Bracketed(  # For types like VARCHAR(100)
            Anything(),
            optional=True
        ),
        AnyNumberOf(
            Ref('ColumnOptionSegment', optional=True),
        )
    )


@ansi_dialect.segment()
class TableConstraintSegment(BaseSegment):
    """A table constraint, e.g. for CREATE TABLE."""
    type = 'table_constraint_definition'
    # Later add support for CHECK constraint, others?
    # e.g. CONSTRAINT constraint_1 PRIMARY KEY(column_1)
    match_grammar = Sequence(
        Sequence(  # [ CONSTRAINT <Constraint name> ]
            Ref('ConstraintKeywordSegment'),
            Ref('ObjectReferenceSegment'),
            optional=True
        ),
        OneOf(
            Sequence(  # UNIQUE ( column_name [, ... ] )
                Ref('UniqueKeywordSegment'),
                Bracketed(  # Columns making up UNIQUE constraint
                    Delimited(
                        Ref('ObjectReferenceSegment'),
                        delimiter=Ref('CommaSegment')
                    ),
                ),
                # Later add support for index_parameters?
            ),
            Sequence(  # PRIMARY KEY ( column_name [, ... ] ) index_parameters
                Ref('PrimaryKeywordSegment'),
                Ref('KeyKeywordSegment'),
                Bracketed(  # Columns making up PRIMARY KEY constraint
                    Delimited(
                        Ref('ObjectReferenceSegment'),
                        delimiter=Ref('CommaSegment')
                    ),
                ),
                # Later add support for index_parameters?
            ),
            Sequence(  # FOREIGN KEY ( column_name [, ... ] )
                       # REFERENCES reftable [ ( refcolumn [, ... ] ) ]
                Ref('ForeignKeywordSegment'),
                Ref('KeyKeywordSegment'),
                Bracketed(  # Local columns making up FOREIGN KEY constraint
                    Delimited(
                        Ref('ObjectReferenceSegment'),
                        delimiter=Ref('CommaSegment')
                    ),
                ),
                Ref('ReferencesKeywordSegment'),
                Ref('ObjectReferenceSegment'),
                Bracketed(  # Foreign columns making up FOREIGN KEY constraint
                    Delimited(
                        Ref('ObjectReferenceSegment'),
                        delimiter=Ref('CommaSegment')
                    ),
                ),
                # Later add support for [MATCH FULL/PARTIAL/SIMPLE] ?
                # Later add support for [ ON DELETE/UPDATE action ] ?
            ),
        ),
    )


@ansi_dialect.segment()
class CreateTableStatementSegment(BaseSegment):
    """A `CREATE TABLE` statement."""
    type = 'create_table_statement'
    # https://crate.io/docs/sql-99/en/latest/chapters/18.html
    # https://www.postgresql.org/docs/12/sql-createtable.html
    match_grammar = Sequence(
        Ref('CreateKeywordSegment'),
        Sequence(
            Ref('OrKeywordSegment'),
            Ref('ReplaceKeywordSegment'),
            optional=True
        ),
        Ref('TableKeywordSegment'),
        Sequence(
            Ref('IfKeywordSegment'),
            Ref('NotKeywordSegment'),
            Ref('ExistsKeywordSegment'),
            optional=True
        ),
        Ref('ObjectReferenceSegment'),
        OneOf(
            # Columns and comment syntax:
            Sequence(
                Bracketed(
                    Delimited(
                        OneOf(
                            Ref('ColumnDefinitionSegment'),
                            Ref('TableConstraintSegment'),
                        ),
                        delimiter=Ref('CommaSegment')
                    )
                ),
                Sequence(  # [COMMENT 'string'] (MySQL)
                    Ref('CommentKeywordSegment'),
                    Ref('QuotedLiteralSegment'),
                    optional=True
                )
            ),
            # Create AS syntax:
            Sequence(
                Ref('AsKeywordSegment'),
                OneOf(
                    Ref('SelectStatementSegment'),
                    Ref('WithCompoundStatementSegment')
                )
            ),
            # Create like syntax
            Sequence(
                Ref('LikeKeywordSegment'),
                Ref('ObjectReferenceSegment')
            )
        )
    )


@ansi_dialect.segment()
class CreateViewStatementSegment(BaseSegment):
    """A `CREATE VIEW` statement."""
    type = 'create_view_statement'
    # https://crate.io/docs/sql-99/en/latest/chapters/18.html#create-view-statement
    # https://dev.mysql.com/doc/refman/8.0/en/create-view.html
    # https://www.postgresql.org/docs/12/sql-createview.html
    match_grammar = Sequence(
        Ref('CreateKeywordSegment'),
        Sequence(
            Ref('OrKeywordSegment'),
            Ref('ReplaceKeywordSegment'),
            optional=True
        ),
        Ref('ViewKeywordSegment'),
        Ref('ObjectReferenceSegment'),
        Bracketed(  # Optional list of column names
            Delimited(
                Ref('ObjectReferenceSegment'),
                delimiter=Ref('CommaSegment')
            ),
            optional=True
        ),
        Ref('AsKeywordSegment'),
        Ref('SelectStatementSegment'),
    )


@ansi_dialect.segment()
class DropStatementSegment(BaseSegment):
    """A `DROP` statement."""
    type = 'drop_statement'
    # DROP {TABLE | VIEW} <Table name> [IF EXISTS} {RESTRICT | CASCADE}
    match_grammar = Sequence(
        Ref('DropKeywordSegment'),
        OneOf(
            Ref('TableKeywordSegment'),
            Ref('ViewKeywordSegment'),
        ),
        Sequence(
            Ref('IfKeywordSegment'),
            Ref('ExistsKeywordSegment'),
            optional=True
        ),
        Ref('ObjectReferenceSegment'),
        OneOf(
            Ref('RestrictKeywordSegment'),
            Ref('CascadeKeywordSegment', optional=True),
            optional=True
        )
    )


@ansi_dialect.segment()
class AccessStatementSegment(BaseSegment):
    """A `GRANT` or `REVOKE` statement."""
    type = 'access_statement'
    # Based on https://www.postgresql.org/docs/12/sql-grant.html
    match_grammar = OneOf(
        Sequence(
            Ref('GrantKeywordSegment'),
            Delimited(  # List of permission types
                Sequence(
                    OneOf(  # Permission type
                        Sequence(
                            Ref('AllKeywordSegment'),
                            Ref('PrivilegesKeywordSegment', optional=True)
                        ),
                        Ref('SelectKeywordSegment'),
                        Ref('UpdateKeywordSegment'),
                        Ref('InsertKeywordSegment'),
                    ),
                    Bracketed(  # Optional list of column names
                        Delimited(
                            Ref('ObjectReferenceSegment'),
                            delimiter=Ref('CommaSegment')
                        ),
                        optional=True
                    )
                ),
                delimiter=Ref('CommaSegment')
            ),
            Ref('OnKeywordSegment'),
            OneOf(
                Sequence(
                    Ref('TableKeywordSegment', optional=True),
                    Ref('ObjectReferenceSegment'),
                ),
                Sequence(
                    Ref('AllKeywordSegment'),
                    Ref('TablesKeywordSegment'),
                    Ref('InKeywordSegment'),
                    Ref('SchemaKeywordSegment'),
                    Ref('ObjectReferenceSegment'),
                )
            ),
            Ref('ToKeywordSegment'),
            OneOf(
                Ref('GroupKeywordSegment'),
                Ref('UserKeywordSegment'),
                Ref('RoleKeywordSegment'),
                optional=True
            ),
            OneOf(
                Ref('ObjectReferenceSegment'),
                Ref('PublicKeywordSegment'),
            ),
            Sequence(
                Ref('WithKeywordSegment'),
                Ref('GrantKeywordSegment'),
                Ref('OptionKeywordSegment'),
                optional=True
            ),
        ),
        # Based on https://www.postgresql.org/docs/12/sql-revoke.html
        Sequence(
            Ref('RevokeKeywordSegment'),
            Delimited(  # List of permission types
                Sequence(
                    Sequence(
                        Ref('GrantKeywordSegment'),
                        Ref('OptionKeywordSegment'),
                        Ref('ForKeywordSegment'),
                        optional=True
                    ),
                    OneOf(  # Permission type
                        Sequence(
                            Ref('AllKeywordSegment'),
                            Ref('PrivilegesKeywordSegment', optional=True)
                        ),
                        Ref('SelectKeywordSegment'),
                        Ref('UpdateKeywordSegment'),
                        Ref('InsertKeywordSegment'),
                    ),
                    Bracketed(  # Optional list of column names
                        Delimited(
                            Ref('ObjectReferenceSegment'),
                            delimiter=Ref('CommaSegment')
                        ),
                        optional=True
                    )
                ),
                delimiter=Ref('CommaSegment')
            ),
            Ref('OnKeywordSegment'),
            OneOf(
                Sequence(
                    Ref('TableKeywordSegment', optional=True),
                    Ref('ObjectReferenceSegment'),
                ),
                Sequence(
                    Ref('AllKeywordSegment'),
                    Ref('TablesKeywordSegment'),
                    Ref('InKeywordSegment'),
                    Ref('SchemaKeywordSegment'),
                    Ref('ObjectReferenceSegment'),
                )
            ),
            Ref('FromKeywordSegment'),
            OneOf(
                Ref('GroupKeywordSegment'),
                Ref('UserKeywordSegment'),
                Ref('RoleKeywordSegment'),
                optional=True
            ),
            Ref('ObjectReferenceSegment'),
            OneOf(
                Ref('RestrictKeywordSegment'),
                Ref('CascadeKeywordSegment', optional=True),
                optional=True
            )
        ),
    )


@ansi_dialect.segment()
class DeleteStatementSegment(BaseSegment):
    """A `DELETE` statement.

    DELETE FROM <table name> [ WHERE <search condition> ]
    """
    type = 'delete_statement'
    # match grammar. This one makes sense in the context of knowing that it's
    # definitely a statement, we just don't know what type yet.
    match_grammar = StartsWith(Ref('DeleteKeywordSegment'))
    parse_grammar = Sequence(
        Ref('DeleteKeywordSegment'),
        Ref('FromClauseSegment'),
        Ref('WhereClauseSegment', optional=True),
    )


@ansi_dialect.segment()
class UpdateStatementSegment(BaseSegment):
    """A `Update` statement.

    UPDATE <table name> SET <set clause list> [ WHERE <search condition> ]
    """
    type = 'delete_statement'
    match_grammar = StartsWith(Ref('UpdateKeywordSegment'))
    parse_grammar = Sequence(
        Ref('UpdateKeywordSegment'),
        Ref('ObjectReferenceSegment'),
        Ref('SetClauseListSegment'),
        Ref('WhereClauseSegment', optional=True),
    )


@ansi_dialect.segment()
class SetClauseListSegment(BaseSegment):
    """SQL 1992 set clause list.

    <set clause list> ::=
              <set clause> [ { <comma> <set clause> }... ]

         <set clause> ::=
              <object column> <equals operator> <update source>

         <update source> ::=
                <value expression>
              | <null specification>
              | DEFAULT

         <object column> ::= <column name>
    """
    type = 'set_clause_list'
    match_grammar = Sequence(
        Ref('SetKeywordSegment'),
        Indent,
        OneOf(
            Ref('SetClauseSegment'),
            # set clause
            AnyNumberOf(
                Delimited(
                    Ref('SetClauseSegment'),
                    delimiter=Ref('CommaSegment')
                ),
            ),
        ),
        Dedent,
    )


@ansi_dialect.segment()
class SetClauseSegment(BaseSegment):
    """SQL 1992 set clause.

    <set clause> ::=
              <object column> <equals operator> <update source>

         <update source> ::=
                <value expression>
              | <null specification>
              | DEFAULT

         <object column> ::= <column name>
    """
    type = 'set_clause'

    match_grammar = Sequence(
        Ref('ColumnExpressionSegment'),
        Ref('EqualsSegment'),
        OneOf(
            Ref('LiteralGrammar'),
            Ref('FunctionSegment'),
            Ref('ObjectReferenceSegment'),
            Ref('NullKeywordSegment'),
            Ref('DefaultKeywordSegment'),
        )
    )


@ansi_dialect.segment()
class StatementSegment(BaseSegment):
    """A generic segment, to any of it's child subsegments.

    NOTE: Should this actually be a grammar?
    """
    type = 'statement'
    parse_grammar = OneOf(
        Ref('SetExpressionSegment'),
        Ref('SelectStatementSegment'), Ref('InsertStatementSegment'),
        Ref('EmptyStatementSegment'), Ref('WithCompoundStatementSegment'),
        Ref('TransactionStatementSegment'), Ref('DropStatementSegment'),
        Ref('AccessStatementSegment'), Ref('CreateTableStatementSegment'),
        Ref('CreateViewStatementSegment'),
        Ref('DeleteStatementSegment'), Ref('UpdateStatementSegment'),
    )
    match_grammar = GreedyUntil(Ref('SemicolonSegment'))<|MERGE_RESOLUTION|>--- conflicted
+++ resolved
@@ -15,13 +15,8 @@
 from ..parser import (BaseSegment, KeywordSegment, ReSegment, NamedSegment,
                       Sequence, GreedyUntil, StartsWith, ContainsOnly,
                       OneOf, Delimited, Bracketed, AnyNumberOf, Ref,
-<<<<<<< HEAD
-                      Anything, LambdaSegment, Indent, Dedent)
+                      Anything, LambdaSegment, Indent, Dedent, Nothing)
 from .base import Dialect, LateBoundDialectObject
-=======
-                      Anything, LambdaSegment, Indent, Dedent, Nothing)
-from .base import Dialect, LateBoundDialectObject, LateBoundDialectModule
->>>>>>> 60e09a5d
 from .ansi_keywords import ansi_reserved_keywords, ansi_unreserved_keywords
 
 
